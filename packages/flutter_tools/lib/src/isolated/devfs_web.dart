--- conflicted
+++ resolved
@@ -69,300 +69,6 @@
 </html>
 ''';
 
-<<<<<<< HEAD
-=======
-class DevConfig {
-  DevConfig({
-    this.headers = const <String>[],
-    this.host = 'any',
-    this.port = 0,
-    this.https,
-    this.browser,
-    this.experimentalHotReload,
-    this.proxy = const <ProxyConfig>[],
-  });
-
-  //constructs a DevConfig object
-  factory DevConfig.fromYaml(YamlMap serverYaml) {
-    final List<String> headers =
-        (serverYaml['headers'] as YamlList?)?.map((dynamic e) => e.toString()).toList() ??
-        <String>[];
-
-    final List<ProxyConfig> proxyRules = <ProxyConfig>[];
-    if (serverYaml['proxy'] is YamlMap) {
-      (serverYaml['proxy'] as YamlMap).forEach((dynamic key, dynamic value) {
-        if (value is YamlMap) {
-          proxyRules.add(ProxyConfig.fromYaml(key.toString(), value));
-        }
-      });
-    }
-
-    return DevConfig(
-      headers: headers,
-      host: serverYaml['host'] as String,
-      port: serverYaml['port'] as int,
-      https:
-          serverYaml['https'] is YamlMap
-              ? HttpsConfig.fromYaml(serverYaml['https'] as YamlMap)
-              : null,
-      browser:
-          serverYaml['browser'] is YamlMap
-              ? BrowserConfig.fromYaml(serverYaml['browser'] as YamlMap)
-              : null,
-      experimentalHotReload: serverYaml['experimental-hot-reload'] as bool? ?? false,
-      proxy: proxyRules,
-    );
-  }
-  final List<String> headers;
-  final String host;
-  final int port;
-  final HttpsConfig? https;
-  final BrowserConfig? browser;
-  final bool? experimentalHotReload;
-  final List<ProxyConfig>? proxy;
-
-  @override
-  String toString() {
-    return '''
-      DevConfig:
-      Headers: $headers
-      Host: $host
-      Port: $port
-      HTTPS: $https
-      Browser: $browser
-      Experimental Hot Reload: $experimentalHotReload
-      Proxy: $proxy
-    ''';
-  }
-}
-
-class HttpsConfig {
-  HttpsConfig({this.certPath, this.certKeyPath});
-
-  factory HttpsConfig.fromYaml(YamlMap yaml) {
-    return HttpsConfig(
-      certPath: yaml['cert-path'] as String?,
-      certKeyPath: yaml['cert-key-path'] as String?,
-    );
-  }
-
-  final String? certPath;
-  final String? certKeyPath;
-
-  @override
-  String toString() {
-    return '{cert-path: $certPath, cert-key-path: $certKeyPath}';
-  }
-}
-
-class BrowserConfig {
-  BrowserConfig({required this.debugPort, required this.flags});
-
-  factory BrowserConfig.fromYaml(YamlMap yaml) {
-    final List<String> flags =
-        (yaml['flags'] as YamlList?)?.map((dynamic e) => e.toString()).toList() ?? <String>[];
-    return BrowserConfig(debugPort: yaml['debug-port'] as int, flags: flags);
-  }
-
-  final int debugPort;
-  final List<String> flags;
-
-  @override
-  String toString() {
-    return '{debug-port: $debugPort, flags: $flags}';
-  }
-}
-
-// class ProxyConfig {
-//   ProxyConfig({required this.target});
-
-//   factory ProxyConfig.fromYaml(YamlMap yaml) {
-//     return ProxyConfig(target: yaml['target'] as String);
-//   }
-
-//   final String target;
-
-//   @override
-//   String toString() {
-//     return '{target: $target}';
-//   }
-// }
-
-abstract class ProxyConfig {
-  final String target;
-  final Function(String)? rewrite;
-
-  ProxyConfig({required this.target, this.rewrite});
-
-  bool matches(String path);
-
-  factory ProxyConfig.fromYaml(String key, YamlMap yaml) {
-    final String? rewriteValue = yaml['rewrite']?.toString();
-    Function(String)? rewriteFn;
-
-    //regex rewrites. rewrite is a function "pattern -> replacement"
-    if (rewriteValue != null && rewriteValue.isNotEmpty) {
-      final parts = rewriteValue.split('->');
-      if (parts.length == 2) {
-        final RegExp pattern = RegExp(parts[0].trim());
-        final String replacement = parts[1].trim();
-        rewriteFn = (path) => path.replaceFirst(pattern, replacement);
-      }
-      //rewrite: true
-    } else if (yaml['rewrite'] is bool && yaml['rewrite'] == true) {
-      rewriteFn = (path) => path.replaceFirst(key, '');
-    }
-
-    //if its a regex aka starts with ^
-    if (key.startsWith('^')) {
-      try {
-        return RegexProxyConfig(
-          pattern: RegExp(key),
-          target: yaml['target'] as String,
-          rewrite: rewriteFn,
-        );
-      } catch (e) {
-        globals.printStatus('Warning: Invalid regex pattern "$key". Treating as string prefix: $e');
-        return StringPrefixProxyConfig(
-          prefix: key,
-          target: yaml['target'] as String,
-          rewrite: rewriteFn,
-        );
-      }
-    } else {
-      return StringPrefixProxyConfig(
-        prefix: key,
-        target: yaml['target'] as String,
-        rewrite: rewriteFn,
-      );
-    }
-  }
-}
-
-//string path
-class StringPrefixProxyConfig extends ProxyConfig {
-  StringPrefixProxyConfig({required this.prefix, required super.target, super.rewrite});
-
-  final String prefix;
-  @override
-  bool matches(String path) {
-    return path.startsWith(prefix);
-  }
-
-  @override
-  String toString() {
-    return '{prefix: $prefix, target: $target, rewrite: ${rewrite != null ? 'yes' : 'no'}}';
-  }
-}
-
-//regex
-class RegexProxyConfig extends ProxyConfig {
-  RegexProxyConfig({required this.pattern, required super.target, super.rewrite});
-
-  final RegExp pattern;
-
-  @override
-  bool matches(String path) {
-    return pattern.hasMatch(path);
-  }
-
-  @override
-  String toString() {
-    return '{pattern: ${pattern.pattern}, target: $target, rewrite: ${rewrite != null ? 'yes' : 'no'}}';
-  }
-}
-
-shelf.Middleware _injectHeadersMiddleware(List<String> headersToInject) {
-  return (shelf.Handler innerHandler) {
-    return (shelf.Request request) async {
-      final Map<String, String> newHeaders = Map<String, String>.of(request.headers);
-
-      for (final String headerEntry in headersToInject) {
-        final List<String> parts = headerEntry.split('=');
-        if (parts.length == 2) {
-          newHeaders[parts[0].toLowerCase()] = parts[1];
-        } else {
-          globals.printError('Error in header: "$headerEntry"');
-        }
-      }
-
-      final shelf.Request modifiedRequest = shelf.Request(
-        request.method,
-        request.requestedUri,
-        headers: newHeaders,
-        body: request.read(),
-        context: request.context,
-      );
-
-      // print('--- Request Headers After Middleware Injection ---');
-      // newHeaders.forEach((key, value) {
-      //   print('$key: $value');
-      // });
-      // print('----------------------------------------------------');
-
-      return await innerHandler(modifiedRequest);
-    };
-  };
-}
-
-//locate, read, parse, and validate devconfig.yaml
-Future<DevConfig> _loadDevConfig() async {
-  const String devConfigFilePath = 'devconfig.yaml';
-  final io.File devConfigFile = io.File(devConfigFilePath);
-
-  if (!devConfigFile.existsSync()) {
-    globals.printStatus(
-      'No $devConfigFilePath found. Running with default web server configuration.',
-    );
-    return DevConfig();
-  }
-
-  try {
-    final String devConfigContent = await devConfigFile.readAsString();
-    final YamlDocument yamlDoc = loadYamlDocument(devConfigContent);
-    final YamlMap? rootYaml = yamlDoc.contents as YamlMap?;
-
-    if (rootYaml == null || !rootYaml.containsKey('server') || rootYaml['server'] is! YamlMap) {
-      const String errorMessage =
-          'Error: devconfig.yaml found, but the "server" key is missing or malformed. '
-          'A valid "server" configuration is required.';
-      globals.printError(errorMessage);
-      throwToolExit('Invalid devconfig.yaml: "server" key missing or malformed.');
-    }
-
-    final YamlMap serverYaml = rootYaml['server'] as YamlMap;
-    final DevConfig config = DevConfig.fromYaml(serverYaml);
-
-    globals.printStatus('\nParsed devconfig.yaml:');
-    globals.printStatus(config.toString());
-
-    if (config.proxy?.isNotEmpty ?? false) {
-      globals.printStatus(
-        'Initializing web server with custom configuration. Found ${config.proxy?.length ?? 0} proxy rules.',
-      );
-    } else {
-      globals.printStatus('No proxy rules found.');
-    }
-    return config;
-  } on YamlException catch (e) {
-    String errorMessage = 'Error: Failed to parse $devConfigFilePath: ${e.message}';
-    if (e.span != null) {
-      errorMessage += '\n  At line ${e.span!.start.line + 1}, column ${e.span!.start.column + 1}';
-      errorMessage += '\n  Problematic text: "${e.span!.text}"';
-    }
-    globals.printError(errorMessage);
-    throwToolExit('Failed to parse devconfig.yaml due to syntax error.');
-  } on Exception catch (e) {
-    // General unexpected error: Log and revert to default (don't fail build)
-    globals.printError('An unexpected error occurred while reading devconfig.yaml: $e');
-    globals.printStatus(
-      'Reverting to default flutter_tools web server configuration due to unexpected error.',
-    );
-    return DevConfig();
-  }
-}
-
->>>>>>> c0218c08
 /// An expression compiler connecting to FrontendServer.
 ///
 /// This is only used in development mode.
@@ -564,11 +270,7 @@
     final String? effectiveCertPath = devConfig.https?.certPath;
     final String? effectiveCertKeyPath = devConfig.https?.certKeyPath;
     final List<String> effectiveHeaders = devConfig.headers;
-<<<<<<< HEAD
-    final Map<String, ProxyConfig> effectiveProxy = devConfig.proxy;
-=======
     final List<ProxyConfig> effectiveProxy = devConfig.proxy ?? <ProxyConfig>[];
->>>>>>> c0218c08
 
     if (ddcModuleSystem) {
       assert(canaryFeatures);
@@ -1376,11 +1078,7 @@
 
   @override
   Future<Uri> create() async {
-<<<<<<< HEAD
     final DevConfig devConfig = await loadDevConfig();
-=======
-    final DevConfig devConfig = await _loadDevConfig();
->>>>>>> c0218c08
 
     webAssetServer = await WebAssetServer.start(
       chromiumLauncher,
